--- conflicted
+++ resolved
@@ -95,11 +95,7 @@
       end
     end
 
-<<<<<<< HEAD
-    describe "populating the searchable attributes" do
-=======
     describe "populating the searchable text" do
->>>>>>> ef7d88af
       let(:record) { ModelThatIsMultisearchable.new }
       subject { record }
 
@@ -134,7 +130,43 @@
           it { is_expected.to eq("1 2") }
         end
       end
-<<<<<<< HEAD
+    end
+
+    describe "populating the searchable attributes" do
+      let(:record) { ModelThatIsMultisearchable.new }
+      subject { record }
+
+      before do
+        ModelThatIsMultisearchable.multisearchable(multisearchable_options)
+      end
+
+      context "when searching against a single column" do
+        let(:multisearchable_options) { {:against => :some_content} }
+        let(:text) { "foo bar" }
+        before do
+          allow(record).to receive(:some_content) { text }
+          record.save
+        end
+
+        describe '#content' do
+          subject { super().pg_search_document.content }
+          it { is_expected.to eq(text) }
+        end
+      end
+
+      context "when searching against multiple columns" do
+        let(:multisearchable_options) { {:against => [:attr1, :attr2]} }
+        before do
+          allow(record).to receive(:attr1) { '1' }
+          allow(record).to receive(:attr2) { '2' }
+          record.save
+        end
+
+        describe '#content' do
+          subject { super().pg_search_document.content }
+          it { is_expected.to eq("1 2") }
+        end
+      end
 
       context "with additional_attributes" do
         let(:multisearchable_options) do
@@ -203,8 +235,6 @@
           end
         end
       end
-=======
->>>>>>> ef7d88af
     end
   end
 
