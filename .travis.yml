language: ruby
bundler_args: --binstubs
cache: bundler

rvm:
  - 2.6.4
  - 2.5.6
  - 2.4.7
  - jruby-9.2.8.0

env:
  global:
    - CC_TEST_REPORTER_ID=0a0e3e45118bc447e677d52c21d056a5471c4921d54f96ed7b2550d9fc5043ea
  matrix:
    - ACTIVE_RECORD_BRANCH="master"
    - ACTIVE_RECORD_BRANCH="5-2-stable"
    - ACTIVE_RECORD_VERSION="~> 6.0.0"
    - ACTIVE_RECORD_VERSION="~> 5.2.0"
    - ACTIVE_RECORD_VERSION="~> 5.1.0"
    - ACTIVE_RECORD_VERSION="~> 5.0.0"
    - ACTIVE_RECORD_VERSION="~> 4.2.9"

matrix:
  allow_failures:
    - env: ACTIVE_RECORD_BRANCH="master"
    - env: ACTIVE_RECORD_BRANCH="5-2-stable"
    - env: ACTIVE_RECORD_VERSION="~> 6.0.0"
  exclude:
    - rvm: 2.4.7
      env: ACTIVE_RECORD_BRANCH="master"
    - rvm: jruby-9.2.8.0
      env: ACTIVE_RECORD_VERSION="~> 4.2.9"
<<<<<<< HEAD
    - rvm: 2.4.7
      env: ACTIVE_RECORD_VERSION="~> 6.0.0.beta1"
=======
    - rvm: 2.4.5
      env: ACTIVE_RECORD_VERSION="~> 6.0.0"
>>>>>>> 30a6008b

before_script:
  - psql --version
  - psql -c 'create database pg_search_test;' -U postgres >/dev/null
  - curl -L https://codeclimate.com/downloads/test-reporter/test-reporter-latest-linux-amd64 > ./cc-test-reporter
  - chmod +x ./cc-test-reporter
  - ./cc-test-reporter before-build

script: bin/rake

after_script:
  - ./cc-test-reporter after-build --exit-code $TRAVIS_TEST_RESULT

jdk:
  - openjdk8

addons:
  postgresql: "9.6"<|MERGE_RESOLUTION|>--- conflicted
+++ resolved
@@ -30,13 +30,8 @@
       env: ACTIVE_RECORD_BRANCH="master"
     - rvm: jruby-9.2.8.0
       env: ACTIVE_RECORD_VERSION="~> 4.2.9"
-<<<<<<< HEAD
     - rvm: 2.4.7
-      env: ACTIVE_RECORD_VERSION="~> 6.0.0.beta1"
-=======
-    - rvm: 2.4.5
       env: ACTIVE_RECORD_VERSION="~> 6.0.0"
->>>>>>> 30a6008b
 
 before_script:
   - psql --version
